package cmd

import (
	"fmt"
	"os"
	"strings"
	"testing"

	"github.com/chigopher/pathlib"
	"github.com/spf13/viper"
	"github.com/stretchr/testify/assert"
	"github.com/stretchr/testify/require"
)

func TestNewRootCmd(t *testing.T) {
	cmd := NewRootCmd()
	assert.Equal(t, "mockery", cmd.Name())
}

<<<<<<< HEAD
func TestConfigEnvFlags(t *testing.T) {
	expected := config.Config{
		Config:               "my_file.yaml",
		Name:                 "SomeInterface",
		Print:                true,
		Output:               "/some/dir",
		Outpkg:               "some/package",
		Packageprefix:        "prefix_",
		Dir:                  "dir/to/search",
		Recursive:            true,
		All:                  true,
		InPackage:            true,
		TestOnly:             true,
		Case:                 "underscore",
		Note:                 "// this is a test",
		Cpuprofile:           "test.pprof",
		Version:              true,
		KeepTree:             true,
		BuildTags:            "test mock",
		FileName:             "my-file.go",
		StructName:           "Interface1",
		LogLevel:             "warn",
		SrcPkg:               "some/other/package",
		DryRun:               true,
		DisableVersionString: true,
		BoilerplateFile:      "some/file",
		UnrollVariadic:       false,
		Exported:             true,
		WithExpecter:         true,
		ReplaceType:          []string{},
	}

	env(t, "CONFIG", expected.Config)
	env(t, "NAME", expected.Name)
	env(t, "PRINT", fmt.Sprint(expected.Print))
	env(t, "OUTPUT", expected.Output)
	env(t, "OUTPKG", expected.Outpkg)
	env(t, "PACKAGEPREFIX", expected.Packageprefix)
	env(t, "DIR", expected.Dir)
	env(t, "RECURSIVE", fmt.Sprint(expected.Recursive))
	env(t, "ALL", fmt.Sprint(expected.All))
	env(t, "INPACKAGE", fmt.Sprint(expected.InPackage))
	env(t, "TESTONLY", fmt.Sprint(expected.TestOnly))
	env(t, "CASE", expected.Case)
	env(t, "NOTE", expected.Note)
	env(t, "CPUPROFILE", expected.Cpuprofile)
	env(t, "VERSION", fmt.Sprint(expected.Version))
	env(t, "QUIET", fmt.Sprint(expected.Quiet))
	env(t, "KEEPTREE", fmt.Sprint(expected.KeepTree))
	env(t, "TAGS", expected.BuildTags)
	env(t, "FILENAME", expected.FileName)
	env(t, "STRUCTNAME", expected.StructName)
	env(t, "LOG_LEVEL", expected.LogLevel)
	env(t, "SRCPKG", expected.SrcPkg)
	env(t, "DRY_RUN", fmt.Sprint(expected.DryRun))
	env(t, "DISABLE_VERSION_STRING", fmt.Sprint(expected.DisableVersionString))
	env(t, "BOILERPLATE_FILE", expected.BoilerplateFile)
	env(t, "UNROLL_VARIADIC", fmt.Sprint(expected.UnrollVariadic))
	env(t, "EXPORTED", fmt.Sprint(expected.Exported))
	env(t, "WITH_EXPECTER", fmt.Sprint(expected.WithExpecter))
	env(t, "REPLACE_TYPE", strings.Join(expected.ReplaceType, ","))

	initConfig(nil, nil)

	app, err := GetRootAppFromViper(viper.GetViper())
	require.NoError(t, err)

	assert.Equal(t, expected, app.Config)
}

func env(t *testing.T, key, value string) {
	key = "MOCKERY_" + key
	t.Cleanup(func() { os.Unsetenv(key) })
	os.Setenv(key, value)
}

=======
>>>>>>> c96741ba
func Test_initConfig(t *testing.T) {
	tests := []struct {
		name       string
		base_path  string
		configPath string
	}{
		{
			name:       "test config at base directory",
			base_path:  "1/2/3/4",
			configPath: "1/2/3/4/.mockery.yaml",
		},
		{
			name:       "test config at upper directory",
			base_path:  "1/2/3/4",
			configPath: "1/.mockery.yaml",
		},
		{
			name:      "no config file found",
			base_path: "1/2/3/4",
		},
	}
	for _, tt := range tests {
		t.Run(tt.name, func(t *testing.T) {
			tmpDir := pathlib.NewPath(t.TempDir())
			baseDir := tmpDir.Join(strings.Split(tt.base_path, "/")...)
			require.NoError(t, baseDir.MkdirAll())

			configPath := pathlib.NewPath("")
			if tt.configPath != "" {
				configPath = tmpDir.Join(strings.Split(tt.configPath, "/")...)
				configPath.WriteFile([]byte("all: True"))
			}

			viperObj := viper.New()

			initConfig(baseDir, viperObj, nil)

			assert.Equal(t, configPath.String(), viperObj.ConfigFileUsed())
		})
	}
}

type Writer interface {
	Foo()
}

func TestRunLegacyGenerationNonExistent(t *testing.T) {
	tmpDir := t.TempDir()
	config := `
name: Foo
`
	configPath := pathlib.NewPath(tmpDir).Join("config.yaml")
	require.NoError(t, configPath.WriteFile([]byte(config)))

	v := viper.New()
	initConfig(nil, v, configPath)
	app, err := GetRootAppFromViper(v)
	require.NoError(t, err)
	assert.Error(t, app.Run())
}

func newViper(tmpDir string) *viper.Viper {
	v := viper.New()
	v.Set("dir", tmpDir)
	return v
}

func TestRunPackagesGenerationGlobalDefaults(t *testing.T) {
	tmpDir := t.TempDir()
	configFmt := `
log-level: info
filename: "hello_{{.InterfaceName}}.go"
packages:
  io:
    config:
      outpkg: mock_io
      dir: %s
    interfaces:
      Writer:`
	config := fmt.Sprintf(configFmt, tmpDir)
	configPath := pathlib.NewPath(tmpDir).Join("config.yaml")
	require.NoError(t, configPath.WriteFile([]byte(config)))
	mockPath := pathlib.NewPath(tmpDir).Join("hello_Writer.go")

	v := newViper(tmpDir)
	initConfig(nil, v, configPath)
	app, err := GetRootAppFromViper(v)
	require.NoError(t, err)
	require.NoError(t, app.Run())

	exists, err := mockPath.Exists()
	require.NoError(t, err)
	assert.True(t, exists)
}

func TestRunPackagesGeneration(t *testing.T) {
	tmpDir := t.TempDir()
	configFmt := `
with-expecter: true
log-level: info
packages:
  io:
    config:
      outpkg: mock_io
      dir: %s
    interfaces:
      Writer:`
	config := fmt.Sprintf(configFmt, tmpDir)
	configPath := pathlib.NewPath(tmpDir).Join("config.yaml")
	require.NoError(t, configPath.WriteFile([]byte(config)))
	mockPath := pathlib.NewPath(tmpDir).Join("mock_Writer.go")

	v := newViper(tmpDir)
	initConfig(nil, v, configPath)
	app, err := GetRootAppFromViper(v)
	require.NoError(t, err)
	require.NoError(t, app.Run())

	exists, err := mockPath.Exists()
	require.NoError(t, err)
	assert.True(t, exists)
}

func TestIssue565(t *testing.T) {
	// An issue was posed in https://github.com/vektra/mockery/issues/565
	// where mockery wasn't entering the `packages` config section. I think
	// this is some kind of bug with viper. We should instead parse the yaml
	// directly instead of relying on the struct unmarshalling from viper,
	// which is kind of buggy.
	tmpDir := t.TempDir()
	config := `
with-expecter: True
inpackage: True
testonly: True
log-level: debug
packages:
  github.com/testuser/testpackage/internal/foopkg:
    interfaces:
      FooInterface:
`
	//config := fmt.Sprintf(configFmt, tmpDir)
	configPath := pathlib.NewPath(tmpDir).Join("config.yaml")
	require.NoError(t, configPath.WriteFile([]byte(config)))

	goModPath := pathlib.NewPath(tmpDir).Join("go.mod")
	err := goModPath.WriteFile([]byte(`
module github.com/testuser/testpackage
                                                                                                                                                                                 
go 1.20`))
	require.NoError(t, err)

	interfacePath := pathlib.NewPath(tmpDir).Join("internal", "foopkg", "interface.go")
	require.NoError(t, interfacePath.Parent().MkdirAll())
	interfacePath.WriteFile([]byte(`
package foopkg
																																												
type FooInterface interface {
		Foo()
		Bar()
}`))

	mockPath := pathlib.NewPath(tmpDir).Join(
		"mocks",
		"github.com",
		"testuser",
		"testpackage",
		"internal",
		"foopkg",
		"mock_FooInterface.go")

	os.Chdir(tmpDir)

	v := viper.New()
	initConfig(nil, v, configPath)
	app, err := GetRootAppFromViper(v)
	require.NoError(t, err)
	require.NoError(t, app.Run())

	exists, err := mockPath.Exists()
	require.NoError(t, err)
	assert.True(t, exists)
}

func TestRunLegacyNoConfig(t *testing.T) {
	tmpDir := pathlib.NewPath(t.TempDir())

	mockPath := tmpDir.Join("Foo.go")
	codePath := tmpDir.Join("foo.go")
	codePath.WriteFile([]byte(`
package test

type Foo interface {
	Get(str string) string
}`))

	v := viper.New()
	v.Set("log-level", "debug")
	v.Set("outpkg", "foobar")
	v.Set("name", "Foo")
	v.Set("output", tmpDir.String())
	v.Set("disable-config-search", true)
	os.Chdir(tmpDir.String())

	initConfig(nil, v, nil)
	app, err := GetRootAppFromViper(v)
	require.NoError(t, err)
	require.NoError(t, app.Run())

	exists, err := mockPath.Exists()
	require.NoError(t, err)
	assert.True(t, exists)
}

func TestRunLegacyNoConfigDirSet(t *testing.T) {
	tmpDir := pathlib.NewPath(t.TempDir())

	subdir := tmpDir.Join("subdir")
	require.NoError(t, subdir.MkdirAll())

	mockPath := subdir.Join("Foo.go")
	codePath := subdir.Join("foo.go")

	err := codePath.WriteFile([]byte(`
package test

type Foo interface {
	Get(str string) string
}`))
	require.NoError(t, err, "failed to write go file")

	v := viper.New()
	v.Set("log-level", "debug")
	v.Set("outpkg", "foobar")
	v.Set("name", "Foo")
	v.Set("output", subdir.String())
	v.Set("disable-config-search", true)
	v.Set("dir", subdir.String())
	v.Set("recursive", true)
	os.Chdir(tmpDir.String())

	initConfig(nil, v, nil)
	app, err := GetRootAppFromViper(v)
	require.NoError(t, err)
	require.NoError(t, app.Run())

	exists, err := mockPath.Exists()
	require.NoError(t, err)
	assert.True(t, exists)
}<|MERGE_RESOLUTION|>--- conflicted
+++ resolved
@@ -17,85 +17,6 @@
 	assert.Equal(t, "mockery", cmd.Name())
 }
 
-<<<<<<< HEAD
-func TestConfigEnvFlags(t *testing.T) {
-	expected := config.Config{
-		Config:               "my_file.yaml",
-		Name:                 "SomeInterface",
-		Print:                true,
-		Output:               "/some/dir",
-		Outpkg:               "some/package",
-		Packageprefix:        "prefix_",
-		Dir:                  "dir/to/search",
-		Recursive:            true,
-		All:                  true,
-		InPackage:            true,
-		TestOnly:             true,
-		Case:                 "underscore",
-		Note:                 "// this is a test",
-		Cpuprofile:           "test.pprof",
-		Version:              true,
-		KeepTree:             true,
-		BuildTags:            "test mock",
-		FileName:             "my-file.go",
-		StructName:           "Interface1",
-		LogLevel:             "warn",
-		SrcPkg:               "some/other/package",
-		DryRun:               true,
-		DisableVersionString: true,
-		BoilerplateFile:      "some/file",
-		UnrollVariadic:       false,
-		Exported:             true,
-		WithExpecter:         true,
-		ReplaceType:          []string{},
-	}
-
-	env(t, "CONFIG", expected.Config)
-	env(t, "NAME", expected.Name)
-	env(t, "PRINT", fmt.Sprint(expected.Print))
-	env(t, "OUTPUT", expected.Output)
-	env(t, "OUTPKG", expected.Outpkg)
-	env(t, "PACKAGEPREFIX", expected.Packageprefix)
-	env(t, "DIR", expected.Dir)
-	env(t, "RECURSIVE", fmt.Sprint(expected.Recursive))
-	env(t, "ALL", fmt.Sprint(expected.All))
-	env(t, "INPACKAGE", fmt.Sprint(expected.InPackage))
-	env(t, "TESTONLY", fmt.Sprint(expected.TestOnly))
-	env(t, "CASE", expected.Case)
-	env(t, "NOTE", expected.Note)
-	env(t, "CPUPROFILE", expected.Cpuprofile)
-	env(t, "VERSION", fmt.Sprint(expected.Version))
-	env(t, "QUIET", fmt.Sprint(expected.Quiet))
-	env(t, "KEEPTREE", fmt.Sprint(expected.KeepTree))
-	env(t, "TAGS", expected.BuildTags)
-	env(t, "FILENAME", expected.FileName)
-	env(t, "STRUCTNAME", expected.StructName)
-	env(t, "LOG_LEVEL", expected.LogLevel)
-	env(t, "SRCPKG", expected.SrcPkg)
-	env(t, "DRY_RUN", fmt.Sprint(expected.DryRun))
-	env(t, "DISABLE_VERSION_STRING", fmt.Sprint(expected.DisableVersionString))
-	env(t, "BOILERPLATE_FILE", expected.BoilerplateFile)
-	env(t, "UNROLL_VARIADIC", fmt.Sprint(expected.UnrollVariadic))
-	env(t, "EXPORTED", fmt.Sprint(expected.Exported))
-	env(t, "WITH_EXPECTER", fmt.Sprint(expected.WithExpecter))
-	env(t, "REPLACE_TYPE", strings.Join(expected.ReplaceType, ","))
-
-	initConfig(nil, nil)
-
-	app, err := GetRootAppFromViper(viper.GetViper())
-	require.NoError(t, err)
-
-	assert.Equal(t, expected, app.Config)
-}
-
-func env(t *testing.T, key, value string) {
-	key = "MOCKERY_" + key
-	t.Cleanup(func() { os.Unsetenv(key) })
-	os.Setenv(key, value)
-}
-
-=======
->>>>>>> c96741ba
 func Test_initConfig(t *testing.T) {
 	tests := []struct {
 		name       string
