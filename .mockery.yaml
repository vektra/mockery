--- conflicted
+++ resolved
@@ -116,14 +116,10 @@
           - resolve-type-alias: False
             mockname: InterfaceWithUnresolvedAlias
           - resolve-type-alias: True
-<<<<<<< HEAD
-            mockname: InterfaceWithResolvedAlias
-=======
             mockname: InterfaceWithResolvedAlias
       Interface2:
         configs:
           - resolve-type-alias: False
             mockname: Interface2WithUnresolvedAlias
           - resolve-type-alias: True
-            mockname: Interface2WithResolvedAlias
->>>>>>> 715d9a3e
+            mockname: Interface2WithResolvedAlias